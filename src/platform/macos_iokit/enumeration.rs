--- conflicted
+++ resolved
@@ -1,5 +1,5 @@
 use std::{collections::VecDeque, io::ErrorKind};
-
+ 
 use core_foundation::{
     base::{CFType, TCFType},
     data::CFData,
@@ -15,62 +15,51 @@
     IOServiceGetMatchingServices, IOServiceMatching,
 };
 use log::debug;
-
+ 
 use crate::{DeviceInfo, Error, InterfaceInfo, Speed};
-
+ 
 use super::iokit::{IoService, IoServiceIterator};
-
+ 
 fn usb_service_iter() -> Result<IoServiceIterator, Error> {
     unsafe {
         let dictionary = IOServiceMatching(kIOUSBDeviceClassName);
         if dictionary.is_null() {
             return Err(Error::new(ErrorKind::Other, "IOServiceMatching failed"));
         }
-
+ 
         let mut iterator = 0;
         let r = IOServiceGetMatchingServices(kIOMasterPortDefault, dictionary, &mut iterator);
         if r != kIOReturnSuccess {
             return Err(Error::from_raw_os_error(r));
         }
-
+ 
         Ok(IoServiceIterator::new(iterator))
     }
 }
-
+ 
 pub fn list_devices() -> Result<impl Iterator<Item = DeviceInfo>, Error> {
     Ok(usb_service_iter()?.filter_map(probe_device))
 }
-
+ 
 pub(crate) fn service_by_registry_id(registry_id: u64) -> Result<IoService, Error> {
     usb_service_iter()?
         .find(|dev| get_registry_id(dev) == Some(registry_id))
         .ok_or(Error::new(ErrorKind::NotFound, "not found by registry id"))
 }
-
+ 
 pub(crate) fn probe_device(device: IoService) -> Option<DeviceInfo> {
     let registry_id = get_registry_id(&device)?;
     log::debug!("Probing device {registry_id:08x}");
-
+ 
     // Can run `ioreg -p IOUSB -l` to see all properties
-    let location_id = get_integer_property(&device, "locationID")?;
+    let location_id = get_integer_property(&device, "locationID")? as u32;
     let port_chain: Vec<u32> = get_port_chain(&device).collect();
     Some(DeviceInfo {
         registry_id,
-<<<<<<< HEAD
         location_id,
         bus_number: (location_id >> 24) as u8,
         port_number: *port_chain.last().unwrap_or(&0),
         port_chain,
-        device_address: get_integer_property(&device, "USB Address")?,
-        vendor_id: get_integer_property(&device, "idVendor")?,
-        product_id: get_integer_property(&device, "idProduct")?,
-        device_version: get_integer_property(&device, "bcdDevice")?,
-        class: get_integer_property(&device, "bDeviceClass")?,
-        subclass: get_integer_property(&device, "bDeviceSubClass")?,
-        protocol: get_integer_property(&device, "bDeviceProtocol")?,
-=======
-        location_id: get_integer_property(&device, "locationID")? as u32,
-        bus_number: 0, // TODO: does this exist on macOS?
         device_address: get_integer_property(&device, "USB Address")? as u8,
         vendor_id: get_integer_property(&device, "idVendor")? as u16,
         product_id: get_integer_property(&device, "idProduct")? as u16,
@@ -78,7 +67,6 @@
         class: get_integer_property(&device, "bDeviceClass")? as u8,
         subclass: get_integer_property(&device, "bDeviceSubClass")? as u8,
         protocol: get_integer_property(&device, "bDeviceProtocol")? as u8,
->>>>>>> db281eb8
         speed: get_integer_property(&device, "Device Speed").and_then(map_speed),
         manufacturer_string: get_string_property(&device, "USB Vendor Name"),
         product_string: get_string_property(&device, "USB Product Name"),
@@ -98,12 +86,12 @@
         }),
     })
 }
-
+ 
 pub(crate) fn get_registry_id(device: &IoService) -> Option<u64> {
     unsafe {
         let mut out = 0;
         let r = IORegistryEntryGetRegistryEntryID(device.get(), &mut out);
-
+ 
         if r == kIOReturnSuccess {
             Some(out)
         } else {
@@ -113,11 +101,11 @@
         }
     }
 }
-
+ 
 fn get_property<T: ConcreteCFType>(device: &IoService, property: &'static str) -> Option<T> {
     unsafe {
         let cf_property = CFString::from_static_string(property);
-
+ 
         let raw = IORegistryEntrySearchCFProperty(
             device.get(),
             kIOServicePlane as *mut i8,
@@ -125,45 +113,38 @@
             std::ptr::null(),
             kIORegistryIterateRecursively | kIORegistryIterateParents,
         );
-
+ 
         if raw.is_null() {
             debug!("Device does not have property `{property}`");
             return None;
         }
-
+ 
         let res = CFType::wrap_under_create_rule(raw).downcast_into();
-
+ 
         if res.is_none() {
             debug!("Failed to convert device property `{property}`");
         }
-
+ 
         res
     }
 }
-
+ 
 fn get_string_property(device: &IoService, property: &'static str) -> Option<String> {
     get_property::<CFString>(device, property).map(|s| s.to_string())
 }
-
-<<<<<<< HEAD
+ 
 fn get_data_property(device: &IoService, property: &'static str) -> Option<Vec<u8>> {
     get_property::<CFData>(device, property).map(|d| d.to_vec())
 }
-
-fn get_integer_property<T: TryFrom<i64>>(device: &IoService, property: &'static str) -> Option<T> {
-    get_property::<CFNumber>(device, property)
-        .and_then(|n| n.to_i64())
-        .and_then(|n| n.try_into().ok())
-=======
+ 
 fn get_integer_property(device: &IoService, property: &'static str) -> Option<i64> {
     let n = get_property::<CFNumber>(device, property)?;
     n.to_i64().or_else(|| {
         debug!("failed to convert {property} value {n:?} to i64");
         None
     })
->>>>>>> db281eb8
-}
-
+}
+ 
 fn get_children(device: &IoService) -> Result<IoServiceIterator, Error> {
     unsafe {
         let mut iterator = 0;
@@ -173,12 +154,11 @@
             debug!("IORegistryEntryGetChildIterator failed: {r}");
             return Err(Error::from_raw_os_error(r));
         }
-
+ 
         Ok(IoServiceIterator::new(iterator))
     }
 }
-
-<<<<<<< HEAD
+ 
 fn get_parent(device: &IoService) -> Result<IoService, Error> {
     unsafe {
         let mut handle = 0;
@@ -187,28 +167,31 @@
             debug!("IORegistryEntryGetParentEntry failed: {r}");
             return Err(Error::from_raw_os_error(r));
         }
-
+ 
         Ok(IoService::new(handle))
     }
 }
-
+ 
 fn get_port_number(device: &IoService) -> Option<u32> {
-    get_integer_property::<u32>(device, "PortNum").or_else(|| {
-        if let Ok(parent) = get_parent(device) {
-            return get_data_property(&parent, "port")
-                .map(|d| u32::from_ne_bytes(d[0..4].try_into().unwrap()));
-        }
-        None
-    })
-}
-
+    get_integer_property(device, "PortNum").map_or_else(
+        || {
+            if let Ok(parent) = get_parent(device) {
+                return get_data_property(&parent, "port")
+                    .map(|d| u32::from_ne_bytes(d[0..4].try_into().unwrap()));
+            }
+            None
+        },
+        |v| Some(v as u32),
+    )
+}
+ 
 fn get_port_chain(device: &IoService) -> impl Iterator<Item = u32> {
     let mut port_chain = VecDeque::new();
-
+ 
     if let Some(port_number) = get_port_number(device) {
         port_chain.push_back(port_number);
     }
-
+ 
     if let Ok(mut hub) = get_parent(device) {
         loop {
             let port_number = match get_port_number(&hub) {
@@ -219,20 +202,20 @@
                 break;
             }
             port_chain.push_front(port_number);
-
-            let session_id = match get_integer_property::<u64>(&hub, "sessionID") {
+ 
+            let session_id = match get_integer_property(&hub, "sessionID") {
                 Some(session_id) => session_id,
                 None => break,
             };
-
+ 
             hub = match get_parent(&hub) {
                 Ok(hub) => hub,
                 Err(_) => break,
             };
-
+ 
             // Ignore the same sessionID
             if session_id
-                == match get_integer_property::<u64>(&hub, "sessionID") {
+                == match get_integer_property(&hub, "sessionID") {
                     Some(session_id) => session_id,
                     None => break,
                 }
@@ -242,14 +225,11 @@
             }
         }
     }
-
+ 
     port_chain.into_iter()
 }
-
-fn map_speed(speed: u32) -> Option<Speed> {
-=======
+ 
 fn map_speed(speed: i64) -> Option<Speed> {
->>>>>>> db281eb8
     // https://developer.apple.com/documentation/iokit/1425357-usbdevicespeed
     match speed {
         0 => Some(Speed::Low),
